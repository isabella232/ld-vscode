version: 2

jobs:
  test:
    docker:
<<<<<<< HEAD
      - image: circleci/node:erbium
=======
      - image: circleci/node:12
>>>>>>> 1955ae93
    steps:
      - checkout
      - run: echo "Node version:" `node --version`
      - restore_cache:
          key: dependency-cache-{{ checksum "package.json" }}
      - run:
          name: Install dependencies
          command: yarn
      - save_cache:
          key: dependency-cache-{{ checksum "package.json" }}
          paths:
            - node_modules
      - run:
          name: Setup build environment
          command: |
            sudo apt-get update
            sudo apt-get install -y libxkbfile-dev pkg-config libsecret-1-dev libxss1 dbus xvfb libgtk-3-0 libnss3 libasound2
            sudo cp test/xvfb.init /etc/init.d/xvfb
            sudo chmod +x /etc/init.d/xvfb
            sudo update-rc.d xvfb defaults
            sudo service xvfb start
      - run:
          name: Build
          command: 'yarn run vscode:prepublish'
      - run:
          name: Test
          command: 'DISPLAY=:1 yarn test'
      - run:
          name: Prettier
          command: 'yarn run prettier:check'
<<<<<<< HEAD

=======
      - run:
          name: Lint
          command: 'yarn run lint'
>>>>>>> 1955ae93
workflows:
  version: 2
  test:
    jobs:
      - test<|MERGE_RESOLUTION|>--- conflicted
+++ resolved
@@ -3,11 +3,7 @@
 jobs:
   test:
     docker:
-<<<<<<< HEAD
       - image: circleci/node:erbium
-=======
-      - image: circleci/node:12
->>>>>>> 1955ae93
     steps:
       - checkout
       - run: echo "Node version:" `node --version`
@@ -38,13 +34,9 @@
       - run:
           name: Prettier
           command: 'yarn run prettier:check'
-<<<<<<< HEAD
-
-=======
       - run:
           name: Lint
           command: 'yarn run lint'
->>>>>>> 1955ae93
 workflows:
   version: 2
   test:
