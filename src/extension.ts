'use strict';

import { commands, window, workspace, ExtensionContext, ConfigurationChangeEvent } from 'vscode';

import { FlagStore } from './flagStore';
import { Configuration } from './configuration';
import { register as registerProviders } from './providers';
import { LaunchDarklyAPI } from './api';

let config: Configuration;
let flagStore: FlagStore;

<<<<<<< HEAD
export async function activate(ctx: ExtensionContext) {
=======
export function activate(ctx: ExtensionContext): void {
>>>>>>> 1955ae93
	config = new Configuration(ctx);

	const validationError = config.validate();
	switch (validationError) {
		case 'unconfigured':
			window
				.showInformationMessage('To enable the LaunchDarkly extension, select your desired environment.', 'Configure')
				.then(item => item && commands.executeCommand('extension.configureLaunchDarkly'));
			break;
		case 'legacy':
			window
				.showWarningMessage(
					'Your LaunchDarkly extension configuration has been deprecated and may not work correctly. Please reconfigure the extension.',
					'Configure',
				)
				.then(item => {
					item === 'Configure'
						? commands.executeCommand('extension.configureLaunchDarkly')
						: ctx.globalState.update('legacyNotificationDismissed', true);
				});
			break;
	}

	const api = new LaunchDarklyAPI(config);

	await registerProviders(ctx, config, api);
}

export function deactivate(): void {
	flagStore && flagStore.stop();
}<|MERGE_RESOLUTION|>--- conflicted
+++ resolved
@@ -10,11 +10,7 @@
 let config: Configuration;
 let flagStore: FlagStore;
 
-<<<<<<< HEAD
 export async function activate(ctx: ExtensionContext) {
-=======
-export function activate(ctx: ExtensionContext): void {
->>>>>>> 1955ae93
 	config = new Configuration(ctx);
 
 	const validationError = config.validate();
