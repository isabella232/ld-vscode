import * as vscode from 'vscode';
import { FeatureFlag, FeatureFlagConfig } from '../models';
import { LaunchDarklyAPI } from '../api';
import { Configuration } from '../configuration';
import { FlagStore } from '../flagStore';
import * as path from 'path';
import { debounce } from 'lodash';

const COLLAPSED = vscode.TreeItemCollapsibleState.Collapsed;
const NON_COLLAPSED = vscode.TreeItemCollapsibleState.None;

export class LaunchDarklyTreeViewProvider implements vscode.TreeDataProvider<FlagNode> {
	private readonly api: LaunchDarklyAPI;
	private config: Configuration;
	private flagStore: FlagStore;
	private flagNodes: Array<FlagNode> = [];
	private ctx: vscode.ExtensionContext;
	private _onDidChangeTreeData: vscode.EventEmitter<FlagNode | null | void> = new vscode.EventEmitter<FlagNode | null | void>();
	readonly onDidChangeTreeData: vscode.Event<FlagNode | null | void> = this._onDidChangeTreeData.event;

	constructor(api: LaunchDarklyAPI, config: Configuration, flagStore: FlagStore, ctx: vscode.ExtensionContext) {
		this.api = api;
		this.config = config;
		this.ctx = ctx;
		this.flagStore = flagStore;
		this.registerCommands();
		this.start();
	}

	refresh(): void {
		this._onDidChangeTreeData.fire(null);
	}

	async reload(e?: vscode.ConfigurationChangeEvent | undefined): Promise<void> {
		if (e && this.config.streamingConfigReloadCheck(e)) {
			return;
		}
		await this.debouncedReload();
		this.refresh();
	}

	private readonly debouncedReload = debounce(
		async () => {
			try {
				await this.flagStore.removeAllListeners();
				const getFlags = await this.flagStore.allFlags();
				this.load(getFlags);
				await this.flagUpdateListener();
			} catch (err) {
				console.error(err);
			}
		},
		200,
		{ leading: false, trailing: true },
	);

	getTreeItem(element: FlagNode): vscode.TreeItem {
		return element;
	}

	private load(flags: Object): Array<FlagNode> {
		const parsedFlags: Array<FlagNode> = [];
		// clear all existing nodes
		this.flagNodes = [];
		Object.keys(flags).map(key => {
			this.flagNodes.push(this.flagToValues(flags[key]));
		});
		this.refresh();
		return parsedFlags;
	}

	getChildren(element?: FlagNode): Thenable<FlagNode[]> {
		if (!this.flagNodes) {
			return Promise.resolve([new FlagNode(this.ctx, 'No Flags Found.', NON_COLLAPSED)]);
		}

		return Promise.resolve(element ? element.children : this.flagNodes);
	}

<<<<<<< HEAD
=======
	async getFlags(): Promise<void> {
		try {
			const flags = await this.api.getFeatureFlags(this.config.project, this.config.env);
			this.flagNodes = flags.map(flag => this.flagToValues(flag));
		} catch (err) {
			console.error(err);
			let message = 'Error retrieving Flags';
			if (err.statusCode === 401) {
				message = 'Unauthorized';
			} else if (
				err.statusCode === 404 ||
				(err.statusCode === 400 && err.message.includes('Unknown environment key'))
			) {
				message = 'Configured environment does not exist.';
			}
			this.flagNodes = [this.flagFactory({ label: message })];
		}
		this.refresh();
	}

>>>>>>> 1955ae93
	registerTreeviewRefreshCommand(): vscode.Disposable {
		return vscode.commands.registerCommand('launchdarkly.treeviewrefresh', (): void => {
			this.reload();
			vscode.commands.executeCommand('setContext', 'launchdarkly:enableFlagExplorer', this.config.enableFlagExplorer);
		});
	}

	async registerCommands(): Promise<void> {
		this.ctx.subscriptions.push(
			vscode.commands.registerCommand('launchdarkly.copyKey', (node: FlagNode) =>
				vscode.env.clipboard.writeText(node.label.split(':')[1].trim()),
			),
			vscode.commands.registerCommand('launchdarkly.openBrowser', (node: FlagNode) =>
				vscode.env.openExternal(vscode.Uri.parse(node.uri)),
			),
			vscode.commands.registerCommand('launchdarkly.refreshEntry', async () => {
				await this.flagStore.updateFlags();
			}),
			this.registerTreeviewRefreshCommand(),
		);
	}

	async start(): Promise<void> {
		if (!this.config.streamingConfigStartCheck()) {
			return;
		}
		await this.reload();
	}

	private async flagUpdateListener() {
		// Setup listener for flag changes
		this.flagStore.storeUpdates.event(async flag => {
			if (flag == null) {
				const flags = await this.flagStore.allFlags();
				this.load(flags);
			} else {
				const updatedIdx = this.flagNodes.findIndex(v => v.flagKey === flag);
				if (updatedIdx === -1) {
					// Reload all flags for correct sorting of new one.
					const flags = await this.flagStore.allFlags();
					this.load(flags);
				} else {
					let updatedFlag = await this.flagStore.getFeatureFlag(flag);
					this.flagNodes[updatedIdx] = this.flagToValues(updatedFlag);
				}
				this.refresh();
			}
		});
	}

	private flagFactory({
		label = '',
		collapsed = NON_COLLAPSED,
		children = [],
		ctxValue = '',
		uri = '',
		flagKey = '',
		flagParentName = '',
	}) {
		return flagNodeFactory({
			ctx: this.ctx,
			label: label,
			collapsed: collapsed,
			children: children,
			ctxValue: ctxValue,
			uri: uri,
			flagKey: flagKey,
			flagParentName: flagParentName,
		});
	}

	private flagToValues(flag: FeatureFlag): FlagNode {
		/**
		 * Get Link for Open Browser and build base flag node.
		 */
<<<<<<< HEAD
		var env = <FeatureFlagConfig>flag.environments[this.config.env];
		const flagUri = this.config.baseUri + env._site.href;
		var item = this.flagFactory({
=======
		const flagUri = this.config.baseUri + flag.environments[this.config.env]._site.href;
		const item = this.flagFactory({
>>>>>>> 1955ae93
			label: flag.name,
			collapsed: COLLAPSED,
			children: [
				this.flagFactory({ label: `Open in Browser`, ctxValue: 'flagViewBrowser', uri: flagUri }),
				this.flagFactory({ label: `Key: ${flag.key}`, ctxValue: 'flagViewKey' }),
				this.flagFactory({
					label: `On: ${flag.environments[this.config.env].on}`,
					ctxValue: 'flagViewToggle',
					flagKey: flag.key,
					flagParentName: flag.name,
				}),
			],
			ctxValue: 'flagParentItem',
			flagKey: flag.key,
		});
		/**
		 * User friendly name for building nested children under parent FlagNode
		 */
		const renderedFlagFields = item.children;

		/**
		 * Check flag description
		 */
		if (flag.description) {
			renderedFlagFields.push(
				this.flagFactory({
					label: `Description: ${flag.description ? flag.description : ''}`,
					ctxValue: 'description',
				}),
			);
		}

		/**
		 * Build list of tags under "Tags" label
		 */
		if (flag.tags.length > 0) {
			const tags: Array<FlagNode> = flag.tags.map(tag => this.flagFactory({ label: tag, ctxValue: 'flagTagItem' }));
			renderedFlagFields.push(
				this.flagFactory({ label: `Tags`, children: tags, collapsed: COLLAPSED, ctxValue: 'tags' }),
			);
		}

		/**
		 * Build view for any Flag Prerequisites
		 */
		const prereqs: Array<FlagNode> = [];
		const flagPrereqs = flag.environments[this.config.env].prerequisites;
		if (typeof flagPrereqs !== 'undefined' && flagPrereqs.length > 0) {
			flag.environments[this.config.env].prerequisites.map(prereq => {
				prereqs.push(this.flagFactory({ label: `Flag: ${prereq.key}`, collapsed: NON_COLLAPSED }));
				prereqs.push(this.flagFactory({ label: `Variation: ${prereq.variation}`, collapsed: NON_COLLAPSED }));
			});
			renderedFlagFields.push(
				this.flagFactory({
					label: `Prerequisites`,
					collapsed: prereqs.length > 0 ? COLLAPSED : NON_COLLAPSED,
					children: prereqs,
					ctxValue: 'prereq',
				}),
			);
		}

		/**
		 * Build individual targeting section for variation and targets assigned to each.
		 */
		const targets: Array<FlagNode> = [];
		const flagTargets = flag.environments[this.config.env].targets;
		if (typeof flagTargets !== 'undefined' && flagTargets.length > 0) {
			flagTargets.map(target => {
				targets.push(
					this.flagFactory({
						label: `Variation: ${
							flag.variations[target.variation].name
								? flag.variations[target.variation].name
								: flag.variations[target.variation].value
						}`,
						ctxValue: 'variation',
					}),
					this.flagFactory({ label: `Values: ${target.values}`, ctxValue: 'value' }),
				);
			});
			renderedFlagFields.push(
				this.flagFactory({
					label: `Targets`,
					collapsed: targets.length > 0 ? COLLAPSED : NON_COLLAPSED,
					children: targets,
					ctxValue: 'targets',
				}),
			);
		}

		/**
		 * Build Flag Variations
		 */
		const renderedVariations: Array<FlagNode> = [];
		flag.variations.forEach(variation => {
			const variationValue = variation.name
				? [this.flagFactory({ label: `${JSON.stringify(variation.value)}`, ctxValue: 'value' })]
				: [];
			renderedVariations.push(
				this.flagFactory({
					label: `${variation.name ? variation.name : JSON.stringify(variation.value)}`,
					collapsed: variation.name ? COLLAPSED : NON_COLLAPSED,
					children: variationValue,
					ctxValue: 'name',
				}),
			);

			if (variation.description) {
				renderedVariations.push(
					this.flagFactory({
						label: `Description: ${variation.description}`,
						ctxValue: 'description',
					}),
				);
			}
		});
		renderedFlagFields.push(
			this.flagFactory({
				label: `Variations`,
				collapsed: COLLAPSED,
				children: renderedVariations,
				ctxValue: 'variation',
			}),
		);

		/**
		 * Show number of rules on the Flag
		 */
		renderedFlagFields.push(
			this.flagFactory({
				label: `Rule Count: ${flag.environments[this.config.env].rules.length}`,
				ctxValue: 'flagRules',
			}),
		);

		/**
		 * Build Fallthrough view
		 */
		const fallThrough = flag.environments[this.config.env].fallthrough;
		if (fallThrough.variation !== undefined) {
			const fallThroughVar = flag.variations[fallThrough.variation];
			renderedFlagFields.push(
				this.flagFactory({
					label: `Default Variation: ${
						fallThroughVar.name ? fallThroughVar.name : JSON.stringify(fallThroughVar.value)
					}`,
					ctxValue: 'variationDefault',
				}),
			);
		} else if (fallThrough.rollout) {
			const fallThroughRollout: Array<FlagNode> = [];
			if (fallThrough.rollout.bucketBy) {
				new FlagNode(this.ctx, `BucketBy: ${fallThrough.rollout.bucketBy}`, NON_COLLAPSED);
			}
			fallThrough.rollout.variations.map(variation => {
				const weight = variation.weight / 1000;
				const flagVariation = flag.variations[variation.variation];
				fallThroughRollout.push(
					this.flagFactory({ label: `Weight: ${weight} % `, ctxValue: 'weight' }),
					this.flagFactory({
						label: `Variation: ${flagVariation.name || JSON.stringify(flagVariation.value)}`,
						ctxValue: 'variation',
					}),
				);
			});
			renderedFlagFields.push(
				this.flagFactory({
					label: `Default Rollout`,
					collapsed: COLLAPSED,
					children: fallThroughRollout,
					ctxValue: 'rollout',
				}),
			);
		}

		/**
		 * Build Off Variation view.
		 * TODO: Render even if undefined since that is valid option.
		 */
		if (
			flag.environments[this.config.env].offVariation !== undefined &&
			flag.environments[this.config.env].offVariation !== null
		) {
			const offVar = flag.variations[flag.environments[this.config.env].offVariation];
			renderedFlagFields.push(
				this.flagFactory({
					label: `Off Variation: ${offVar.name ? offVar.name : JSON.stringify(offVar.value)}`,
					ctxValue: 'variationOff',
				}),
			);
		}

		/**
		 * Flag Defaults view for new Environments.
		 */
		if (flag.defaults !== undefined) {
			const defOnVar = flag.variations[flag.defaults.onVariation];
			const defOffVar = flag.variations[flag.defaults.offVariation];
			renderedFlagFields.push(
				this.flagFactory({
					label: `Defaults`,
					collapsed: COLLAPSED,
					children: [
						this.flagFactory({
							label: `OnVariation: ${defOnVar.name ? defOnVar.name : JSON.stringify(defOnVar.value)}`,
							ctxValue: 'variation',
						}),
						this.flagFactory({
							label: `OffVariation: ${defOffVar.name ? defOffVar.name : JSON.stringify(defOffVar.value)}`,
							ctxValue: 'variation',
						}),
					],
				}),
			);
		}
		return item;
	}
}

/**
 * Factory function to generate FlagNode
 */
/* eslint-disable @typescript-eslint/explicit-module-boundary-types */
export function flagNodeFactory({
	ctx = null,
	label = '',
	collapsed = NON_COLLAPSED,
	children = [],
	ctxValue = '',
	uri = '',
	flagKey = '',
	flagParentName = '',
}): FlagNode {
	return new FlagNode(ctx, label, collapsed, children, ctxValue, uri, flagKey, flagParentName);
}
/* eslint-enable @typescript-eslint/explicit-module-boundary-types */
/**
 * Class representing a Feature flag as vscode TreeItem
 * It is a nested array of FlagNode's to build the view
 */
export class FlagNode extends vscode.TreeItem {
	children: FlagNode[] | undefined;
	contextValue?: string;
	uri?: string;
	flagKey?: string;
	flagParentName?: string;
	/**
	 * @param label will be shown in the Treeview
	 * @param collapsibleState is initial state collapsible state
	 * @param children array of FlagNode's building nested view
	 * @param contextValue maps to svg resources to show icons
	 * @param uri URI to build link for Open Browser
	 * @param flagKey reference to which flag key the treeview item is associated with
	 * @param flagParentName will match the flag name for top level tree item
	 */
	constructor(
		ctx: vscode.ExtensionContext,
		public readonly label: string,
		public readonly collapsibleState: vscode.TreeItemCollapsibleState,
		children?: FlagNode[],
		contextValue?: string,
		uri?: string,
		flagKey?: string,
		flagParentName?: string,
	) {
		super(label, collapsibleState);
		this.contextValue = contextValue;
		this.children = children;
		this.uri = uri;
		this.flagKey = flagKey;
		this.flagParentName = flagParentName;
		this.conditionalIcon(ctx, this.contextValue, this.label);
	}

	get tooltip(): string {
		return `${this.label}`;
	}

	private conditionalIcon(ctx: vscode.ExtensionContext, contextValue: string, label: string) {
		/**
		 * Special handling for open browser. Called in package.json
		 */
		if (contextValue == 'flagViewBrowser') {
			return;
		}
		if (contextValue == 'flagViewToggle' && label.split(':')[1].trim() == 'false') {
			this.setIcon(ctx, 'toggleoff');
		} else if (this.contextValue == 'flagViewToggle') {
			this.setIcon(ctx, 'toggleon');
		} else if (ctx && contextValue) {
			this.setIcon(ctx, contextValue);
		}
	}

	private setIcon(ctx: vscode.ExtensionContext, fileName: string): vscode.ThemeIcon {
		return (this.iconPath = {
			light: ctx.asAbsolutePath(path.join('resources', 'light', fileName + '.svg')),
			dark: ctx.asAbsolutePath(path.join('resources', 'dark', fileName + '.svg')),
		});
	}
}<|MERGE_RESOLUTION|>--- conflicted
+++ resolved
@@ -77,29 +77,6 @@
 		return Promise.resolve(element ? element.children : this.flagNodes);
 	}
 
-<<<<<<< HEAD
-=======
-	async getFlags(): Promise<void> {
-		try {
-			const flags = await this.api.getFeatureFlags(this.config.project, this.config.env);
-			this.flagNodes = flags.map(flag => this.flagToValues(flag));
-		} catch (err) {
-			console.error(err);
-			let message = 'Error retrieving Flags';
-			if (err.statusCode === 401) {
-				message = 'Unauthorized';
-			} else if (
-				err.statusCode === 404 ||
-				(err.statusCode === 400 && err.message.includes('Unknown environment key'))
-			) {
-				message = 'Configured environment does not exist.';
-			}
-			this.flagNodes = [this.flagFactory({ label: message })];
-		}
-		this.refresh();
-	}
-
->>>>>>> 1955ae93
 	registerTreeviewRefreshCommand(): vscode.Disposable {
 		return vscode.commands.registerCommand('launchdarkly.treeviewrefresh', (): void => {
 			this.reload();
@@ -175,14 +152,9 @@
 		/**
 		 * Get Link for Open Browser and build base flag node.
 		 */
-<<<<<<< HEAD
 		var env = <FeatureFlagConfig>flag.environments[this.config.env];
 		const flagUri = this.config.baseUri + env._site.href;
 		var item = this.flagFactory({
-=======
-		const flagUri = this.config.baseUri + flag.environments[this.config.env]._site.href;
-		const item = this.flagFactory({
->>>>>>> 1955ae93
 			label: flag.name,
 			collapsed: COLLAPSED,
 			children: [
