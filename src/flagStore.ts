import { ConfigurationChangeEvent, commands, window, EventEmitter, workspace } from 'vscode';
import InMemoryFeatureStore = require('launchdarkly-node-server-sdk/feature_store');
import LaunchDarkly = require('launchdarkly-node-server-sdk');

import { debounce } from 'lodash';

import { FeatureFlag, FlagConfiguration } from './models';
import { Configuration } from './configuration';
import { LaunchDarklyAPI } from './api';

const DATA_KIND = { namespace: 'features' };

type FlagUpdateCallback = (flag: FeatureFlag) => void;
type LDClientResolve = (LDClient: LaunchDarkly.LDClient) => void;
type LDClientReject = () => void;
export type FlagMap = { [key: string]: FeatureFlag };

export class FlagStore {
	private readonly config: Configuration;
	private readonly store: LaunchDarkly.LDFeatureStore;
	public flagMetadata: FlagMap;
	private readonly api: LaunchDarklyAPI;
	private resolveLDClient: LDClientResolve;
	private rejectLDClient: LDClientReject;
	private ldClient: Promise<LaunchDarkly.LDClient> = new Promise((resolve, reject) => {
		this.resolveLDClient = resolve;
		this.rejectLDClient = reject;
	});
	public storeUpdates: EventEmitter<string | null> = new EventEmitter();

	constructor(config: Configuration, api: LaunchDarklyAPI, flagMetadata: FlagMap) {
		this.config = config;
		this.api = api;
		this.store = InMemoryFeatureStore();
		this.start();
		this.flagMetadata = flagMetadata;
	}

	async reload(e?: ConfigurationChangeEvent): Promise<void> {
		if (e && this.config.streamingConfigReloadCheck(e)) {
			return;
		}
		await this.debouncedReload();
	}

	private readonly debouncedReload = debounce(
		async () => {
			try {
				await this.stop();
				await this.start();
			} catch (err) {
				window.showErrorMessage(`[LaunchDarkly] ${err}`);
			}
		},
		200,
		{ leading: false, trailing: true },
	);

	async start(): Promise<void> {
		if (!this.config.streamingConfigStartCheck()) {
			return;
		}
		try {
			const sdkKey = await this.getLatestSDKKey();
			const ldConfig = this.ldConfig();
			const ldClient = await LaunchDarkly.init(sdkKey, ldConfig).waitForInitialization();
			this.resolveLDClient(ldClient);
			this.on('update', async flag => {
				try {
					this.storeUpdates.fire(flag.key);
				} catch (err) {
					console.error('Failed to update LaunchDarkly flag store.', err);
				}
			});
			if (this.config.refreshRate) {
				if (this.config.validateCron(this.config.refreshRate)) {
					this.cron(this.config.refreshRate);
				} else {
					window.showErrorMessage(
						`Invalid cron expression: '${this.config.refreshRate}' needs to be 5 field cron format.`,
					);
				}
			}
		} catch (err) {
			this.rejectLDClient();
			console.error(err);
		}
	}

<<<<<<< HEAD
	private async cron(exp: number) {
		const ms = exp * 60 * 1000;
		setInterval(() => {
			console.log('refreshing');
			this.updateFlags();
		}, ms);
	}

	private async on(event: string, cb: FlagUpdateCallback) {
=======
	async on(event: string, cb: FlagUpdateCallback): Promise<void> {
>>>>>>> 1955ae93
		try {
			const ldClient = await this.ldClient;
			await ldClient.on(event, cb);
		} catch (err) {
			// do nothing, ldclient does not exist
		}
	}

	async removeAllListeners(): Promise<void> {
		try {
			const ldClient = await this.ldClient;
			await ldClient.removeAllListeners('update');
		} catch (err) {
			// do nothing, ldclient does not exist
		}
	}

	async stop(): Promise<void> {
		try {
			// Optimistically reject, if already resolved this has no effect
			this.rejectLDClient();
			const ldClient = await this.ldClient;
			ldClient.close();
		} catch {
			// ldClient was rejected, nothing to do
		}
		this.ldClient = new Promise((resolve, reject) => {
			this.resolveLDClient = resolve;
			this.rejectLDClient = reject;
		});
	}

	private async getLatestSDKKey(): Promise<string> {
		try {
			const env = await this.api.getEnvironment(this.config.project, this.config.env);
			return env.apiKey;
		} catch (err) {
			if (err.statusCode === 404) {
				window
					.showErrorMessage(
						'Your configured LaunchDarkly environment does not exist. Please reconfigure the extension.',
						'Configure',
					)
					.then(item => item && commands.executeCommand('extension.configureLaunchDarkly'));
			}
			throw err;
		}
	}

	private ldConfig(): Record<string, number | string | LaunchDarkly.LDFeatureStore> {
		return {
			timeout: 5,
			baseUri: this.config.baseUri,
			streamUri: this.config.streamUri,
			featureStore: this.store,
		};
	}

	getFeatureFlag(key: string): Promise<FeatureFlag> {
		let flag = JSON.parse(JSON.stringify(this.flagMetadata[key]));
		return new Promise((resolve, reject) => {
			this.store.get(DATA_KIND, key, async (res: FlagConfiguration) => {
				if (!res) {
					resolve(null);
					return;
				}

				if (!flag) {
					try {
						flag = await this.api.getFeatureFlag(this.config.project, key, this.config.env);
						this.flagMetadata[key] = flag;
					} catch (err) {
						let message = 'Error retrieving Flags';
						if (err.statusCode === 401) {
							message = 'Unauthorized';
						} else if (
							err.statusCode === 404 ||
							(err.statusCode === 400 && err.message.includes('Unknown environment key'))
						) {
							message = 'Configured environment does not exist.';
						}
					}
				}
				const retFlag = await this.mergeFlag(flag, res);
				resolve(retFlag);
			});
		});
	}

	async allFlags(): Promise<Object> {
		await this.ldClient;
		var flagDeepClone = JSON.parse(JSON.stringify(this.flagMetadata));
		return new Promise(resolve => {
			return this.store.all(DATA_KIND, async (res: Object) => {
				resolve(await this.mergeAll(flagDeepClone, res));
			});
		});
	}

	private mergeAll(flags, targeting): FlagMap {
		var env = this.config.env;
		let newObj = {};
		Object.keys(flags).map((key, idx, arr) => {
			var tempSpot = flags[key]['environments'];
			delete flags[key]['environments'];
			newObj[key] = {
				...flags[key],
				environments: {
					[env]: {
						...tempSpot[this.config.env],
						...targeting[key],
					},
				},
			};
		});
		return newObj;
	}

	private mergeFlag(flag: FeatureFlag, targeting: FlagConfiguration): FeatureFlag {
		var env = this.config.env;
		let newEnv = Object.assign({}, flag['environments'][env], targeting);
		flag['environments'][env] = newEnv;
		return flag;
	}

	async updateFlags() {
		await this.debounceUpdate();
	}

	private readonly debounceUpdate = debounce(
		async () => {
			try {
				const flags = await this.api.getFeatureFlags(this.config.project, this.config.env);
				const arrayToObject = (array: Array<FeatureFlag>) =>
					array.reduce((obj: { [key: string]: FeatureFlag }, item): { [key: string]: FeatureFlag } => {
						obj[item.key] = item;
						return obj;
					}, {});
				this.flagMetadata = arrayToObject(flags);
				this.storeUpdates.fire(null);
			} catch (err) {
				let errMsg;
				if (err.statusCode == 404) {
					errMsg = `Project does not exist`;
				} else if (err.statusCode == 401) {
					errMsg = `Unauthorized`;
				}
				window.showErrorMessage(`[LaunchDarkly] ${errMsg}`);
			}
		},
		5000,
		{ leading: true, trailing: true },
	);
}<|MERGE_RESOLUTION|>--- conflicted
+++ resolved
@@ -87,7 +87,6 @@
 		}
 	}
 
-<<<<<<< HEAD
 	private async cron(exp: number) {
 		const ms = exp * 60 * 1000;
 		setInterval(() => {
@@ -97,9 +96,6 @@
 	}
 
 	private async on(event: string, cb: FlagUpdateCallback) {
-=======
-	async on(event: string, cb: FlagUpdateCallback): Promise<void> {
->>>>>>> 1955ae93
 		try {
 			const ldClient = await this.ldClient;
 			await ldClient.on(event, cb);
